---
layout: page
title: "Google Summer of Code 2017 Scala Projects"
---

*This page is work in progress for the upcoming GSOC 2017*

## Google Summer of Code

**This year the Scala team applied again for the [Google Summer of
  Code](https://developers.google.com/open-source/gsoc/)
  program to work with enthusiastic students on challenging Scala
  projects**

This page provides a list of project ideas. The suggestions are only a
starting point for students. We expect students to explore the ideas
in much more detail, preferably with their own suggestions and
detailed plans on how they want to proceed. Don't feel constrained by
the provided list! We welcome any of your own challenging ideas, but
make sure that the proposed project satisfies the [main
requirements](#requirements-and-guidelines) mentioned below.

### How to get involved

The best place to propose and discuss your proposals is our
["contributors"](http://contributors.scala-lang.org/)
discussion forum. This way you will get quickly responses from the whole
Scala community.

### Previous Summer of Code

We encourage you to have a look at our
[2016](http://scala-lang.org/gsoc/2016.html),
[2015](http://scala-lang.org/gsoc/2015.html),
[2014](http://scala-lang.org/gsoc/2014.html),
[2013](http://www.scala-lang.org/news/2013/03/20/gsoc13.html),
[2012](http://www.scala-lang.org/gsoc2012#),
[2011](http://www.scala-lang.org/gsoc2011#),
[Summer of Code 2010](http://www.scala-lang.org/gsoc2010#)
pages to get an idea on what we and you can expect while working on Scala.

## Project Ideas

Here are some project ideas. The list is non-binding and any reasonable
project related to Scala that is proposed by a student will be thoroughly
reviewed.

### String interpolator for XML literals

We have wanted for a long time to deprecate XML literals in Scala and replace them by a string interpolator. That is, instead of

    <body>
      ...
    </body>

future Scala programs would use an interpolated string

    xml"""
      <body>
        ...
      </body>
    """

This project should turn the wish into reality by implementing the
`xml` interpolator. The implementation should re-use most of the
existing infrastructure for xml literals. It would probably be a good
idea to re-package the existing XML parser in the Scala compiler, and
to map interpolated strings to constructors from the existing
`scala.xml` library. Some other aspects need to be re-thought. In
particular name-space management should be handled by implicts
instead of being hard-coded in the Scala typer.

The project is a success if it can support essentially all legal XML
expressions in Scala as interpolated strings. By contrast, support for
XML patterns is optional: it would be nice if we could do it, but it's
not required.

This project is ideal for someone who knows XML basics, and is
interested to learn enough about aspects of the compiler (either Scala 2.12
or Dotty) to identify what can be re-used.

Supervised by [@densh](http://github.com/densh)

### Dotty Documentation Compiler ###

[Dotty](http://dotty.epfl.ch) is the future Scala compiler developed at EPFL.
Getting in to compiler development is usually a very difficult especially when
it comes to compilers for advanced languages like Scala.

Luckily, there are two compilers in the Dotty project. One for the language and
one which acts as a documentation compiler. The docs compiler, alias
"Dottydoc", uses parts of the main compiler to collect semantic information
about the user's source files, it then creates a full-blown static site similar
to Jekyll - featuring an API reference, markdown parsing for documentation,
cross-referencing between docs and API and a blog. Gone is the divide between
what is API and what is documentation. If you visited the Dotty
[website](http://dotty.epfl.ch), then you've seen Dottydoc - that entire site
was generated by it.

If you feel that you want to help shape the future of Scala, either by
contributing to the Dotty compiler or by dramatically improving the tooling
surrounding the Scala language, this is the place to start.

Supervised by [@felixmulder](http://github.com/felixmulder)

### Auto-completion and type information in Scastie

Scastie is an online Scala programming environment. This project would
add support for auto-completion and type information to the online code editor.
That would require to perform calls to the presentation compiler running
on the server-side to retrieve the required informations.

[https://github.com/scalacenter/scastie](https://github.com/scalacenter/scastie)

Supervised by [@MasseGuillaume](https://github.com/MasseGuillaume) and/or
[@julienrf](https://github.com/julienrf)

### Writing interactive programs with Scastie

Scastie is an online Scala programming environment. Currently, programs
written in scastie have limited means of showing an output to users.
This project would add support for writing programs showing images and
interactive animations running in the browser.

[https://github.com/scalacenter/scastie](https://github.com/scalacenter/scastie)

Supervised by [@MasseGuillaume](https://github.com/MasseGuillaume) and/or
[@julienrf](https://github.com/julienrf)

### Slick bug and feature hunt

There are lots of open tickets in the Slick issue tracker. Some which have long
time fallen behind. This project would be about tackling as many of them as
time permits.

[https://github.com/slick/slick/issues](https://github.com/slick/slick/issues)

Supervised by [@cvogt](https://github.com/cvogt) and/or [@szeiger](https://github.com/szeiger)

### CBT plugin initiative

CBT, the new build tool for Scala is making fast progress. In order to be a
viable alternative to the existing choices, many people will need plugins,
which often do not exist yet for CBT. The focus of this project will be
converting builds of popular Scala libraries to CBT and writing whatever
plugins necessary to pull it off. This project gives you the chance to play
with one of the new exciting tools in the Scala world, work on a fairly elegant
Scala code base and sharpen your proficiency in parts of the JDK often
forgotten by Scala developers.

[https://github.com/cvogt/cbt](https://github.com/cvogt/cbt)

Supervised by [@cvogt](https://github.com/cvogt)

### Implementation of the Savina Benchmark Suite using the Reactors Framework

The Savina suite is a benchmark suite for actor-oriented programs.
Its goal is to provide standard benchmarks that enable researchers and
application developers to compare different actor implementations and
identify those that deliver the best performance for a given use-case.
The [Reactors framework](http://reactors.io/) is a novel actor framework
based on the reactor programming model, and offers better composition
and modularity compared to standard actors. So far, only a part of the
Savina suite was ported to the Reactors framework. To make Reactors
fully compliant with Savina, the goal of this project is to implement
the remaining 21 Savina benchmarks using the Reactors framework.

[Savina Benchmark Suite](https://pdfs.semanticscholar.org/b346/9783325ea82d1ded949804a0676acb125484.pdf)

[Reactors Framework](https://github.com/reactors-io/reactors/)

Supervised by [@axel22](https://github.com/axel22)

### Benchmarking the new collections

The standard collections are in the process of being redesigned. We want to
be sure that the new implementation is as efficient as the current one, if not
more efficient. A simple benchmark suite has been implemented but it lacks nice
features like performance regression reports via interactive charts. This project
would require the student to be familiar with benchmarking (especially within
the JVM) and web-based visualization libraries such as d3.

[https://github.com/scala/collection-strawman](https://github.com/scala/collection-strawman)

Supervised by [@julienrf](https://github.com/julienrf)

<<<<<<< HEAD
### Connecting potential contributors with Scala projects via Scaladex

Scaladex is a cool new tool that maps out the known Scala ecosystem by
connecting GitHub users, published binaries, contributor info, documentation
info, and release info of Scala projects. The one thing though that Scaladex
doesn't do yet is connecting potential contributors to Scala projects that are
on the lookout for contributors. Your task if you take on this project would be
to find a way to better connect project maintainers with interested open source
contributors, by building on Scaladex, a web application built with Scala and
Scala.js.

Supervised by [@heathermiller](https://github.com/heathermiller)

=======
### New line-wrapping algorithm for scalafmt

[Scalafmt](https://olafurpg.github.io/scalafmt/) is a code formatter for Scala.
A key feature of scalafmt is that users can define a maximum width (for example 80 characters)
so that long code lines get automatically wrapped into shorter lines.
Currently, scalafmt uses a [token-based best-first search algorithm](https://geirsson.com/assets/olafur.geirsson-scalafmt-thesis.pdf) to wrap long lines.
Both [dartfmt](http://journal.stuffwithstuff.com/2015/09/08/the-hardest-program-ive-ever-written/)
and [clang-format](https://www.youtube.com/watch?v=s7JmdCfI__c) use a similar approach.
This token-based best-first algorithm has [known issues](https://olafurpg.github.io/scalafmt/#Deeplynestedcode) in scalafmt.

The goal of this project would be to explore and implement an alternative line wrapping algorithm for scalafmt.
One promising alternative is the [dynamic-programming algorithm employed by rfmt](https://www.researchgate.net/profile/Phillip_Yelland/publication/284724851_A_New_Approach_to_Optimal_Code_Formatting/links/5657f1e608ae4988a7b58558.pdf)
(see [Python implementation](https://github.com/google/rfmt)).
Another promising algorithm is Philip Wadler's ["prettier printer"](http://homepages.inf.ed.ac.uk/wadler/papers/prettier/prettier.pdf).
The prettier-printer algorithm has been successfully employed by the [prettier](https://github.com/jlongster/prettier) JavaScript formatter.

Supervised by [@olafurpg](https://github.com/olafurpg)
>>>>>>> f224f265

*... Mentors: please insert your projects here. You can use the following template and submit a PR [here](https://github.com/scala/scala-lang). Note that student applications will end on April 3, 2017 ...*

### *Project name*

*Project description.*

*Link to the corresponding code repository, if relevant.*

Supervised by *[@username](https://github.com/username)*.

## Requirements and Guidelines

### General Student Application Requirements

This is the seventh time the Scala project has applied to the Summer of
Code, and from previous years’ experience, increased popularity of the
language and stories of other mentor organizations we expect a high
number of applications. First, be aware of the following:

*   Make sure that you understand, fulfill and agree to the general
    [Google Summer of Code rules](https://summerofcode.withgoogle.com/rules/)
*   The work done during GSoC requires some discipline as
    you have to plan your day-to-day activity by
    yourself. Nevertheless, you can expect regular contact with your
    mentors both via the usual means of communication for you project
    as well as personal guidance via email, chat or phone. The mentor is
    there for you in case you get stuck or need some guidance during your 3 month coding project.
*   The [official SoC timetable](https://summerofcode.withgoogle.com/how-it-works/#timeline)
    mentions May 30 as the official start of coding. If you
    have time, you are encouraged to research your proposals even
    before that (and definitely learn the basics of Scala, if you
    haven't done that already).

### Student Application Guidelines

*   Student proposals should be very specific. We want to see evidence
    that you can succeed in the project. Applications with one-liners
    and general descriptions definitely won't make the cut.
*   Because of the nature of our projects students must have some
    knowledge of the Scala language. Applicants with Scala programming
    experience will be preferred. Alternatively, experience with
    functional programming could suffice, but in your application we
    want to see evidence that you can quickly be productive in Scala.
*   You can think of Google Summer of Code as a kind of independent
    internship. Therefore, we expect you to work full-time during the
    duration. Applicants with other time commitments are unlikely to
    be selected. From our previous experience we know that students'
    finishing their studies (either Bachelor, Master of PhD) are
    likely to be overwhelmed by their final work, so please don't be
    too optimistic and carefully plan your time for the project.
*   If you are unsure whether your proposal is suitable, feel free to
    discuss it on our
    ["contributors"](http://contributors.scala-lang.org/)
    discussion forum. We have many community members on our mailing list
    who will quickly answer any of your questions regarding the
    project. Mentors are also constantly monitoring the mailing
    list. Don't be afraid to ask questions. We’d love to help you out!

### General Proposal Requirements

The proposal will be submitted via the standard web-interface at
[https://summerofcode.withgoogle.com/](https://summerofcode.withgoogle.com/),
therefore plain text is the best way to go. We expect your application
to be in the range of 700-1500 words. Anything less than that will
probably not contain enough information for us to determine whether
or not you are the right person for the job.

Your proposal should contain at least the following information, but
feel free to include anything that you think is relevant:

*   Please include your name (weird as it may be, people do forget it)
*   Title of your proposal
*   Abstract of your proposal
*   Detailed description of your idea including explanation on why it
    is innovative (maybe you already have a prototype?), what
    contribution do you expect to make to the Scala community and why
    do you think your project is needed. A rough plan of your
    development and possible architecture sketches.
*   Description of previous work, existing solutions (links to
    prototypes or references are more than welcome!)
*   Write us about yourself and convince that you are the right
    person for the job (linking to your resume/CV is good but not
    sufficient)
    *   Mention the details of your academic studies, any previous
        work, internships
    *   Any relevant skills that will help you to achieve the goal
        (programming languages, frameworks)?
    *   Any previous open-source projects (or even previous GSoC) you
        have contributed to?
    *   Do you plan to have any other commitments during SoC that may
        affect you work? Any vacations/holidays planned? Please be
        specific as much as you can.
*   If you apply to more than one GSoC project, especially if you also apply
    for a project in another organization, specify which project you prefer.
    In case two organizations choose to accept your applications,
    we can then give you the project that is most important to you.
    Preferring the project of another organization will *not* influence our
    decision whether to accept your application.
*   Contact details (**very important!**)<|MERGE_RESOLUTION|>--- conflicted
+++ resolved
@@ -184,7 +184,7 @@
 
 Supervised by [@julienrf](https://github.com/julienrf)
 
-<<<<<<< HEAD
+
 ### Connecting potential contributors with Scala projects via Scaladex
 
 Scaladex is a cool new tool that maps out the known Scala ecosystem by
@@ -198,7 +198,7 @@
 
 Supervised by [@heathermiller](https://github.com/heathermiller)
 
-=======
+
 ### New line-wrapping algorithm for scalafmt
 
 [Scalafmt](https://olafurpg.github.io/scalafmt/) is a code formatter for Scala.
@@ -216,7 +216,7 @@
 The prettier-printer algorithm has been successfully employed by the [prettier](https://github.com/jlongster/prettier) JavaScript formatter.
 
 Supervised by [@olafurpg](https://github.com/olafurpg)
->>>>>>> f224f265
+
 
 *... Mentors: please insert your projects here. You can use the following template and submit a PR [here](https://github.com/scala/scala-lang). Note that student applications will end on April 3, 2017 ...*
 
