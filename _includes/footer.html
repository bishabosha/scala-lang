--- conflicted
+++ resolved
@@ -30,14 +30,9 @@
     <ul>
       <li><h5>Scala</h5></li>
       <li><a href="{{ site.baseurl }}/blog">Blog</a></li>
-<<<<<<< HEAD
       <li><a href="{{ site.baseurl }}/news">News &amp; Announcements</a></li>
+      <li><a href="{{ site.baseurl }}/conduct.html">Code of Conduct</a></li>
       <li><a href="{{ site.baseurl }}/license.html">License</a></li>
-=======
-      <li><a href="{{ site.baseurl }}/news">Archive</a></li>
-      <li><a href="{{ site.baseurl }}/conduct.html">Code of Conduct</a></li>
-      <li><a href="{{ site.baseurl }}/license.html">Scala License</a></li>
->>>>>>> 9d51d5a2
     </ul>
     </div>
     <div class="container">
