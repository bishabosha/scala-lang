--- conflicted
+++ resolved
@@ -2,11 +2,7 @@
 layout: downloadpage
 title: Download
 release_version: 2.12.2
-<<<<<<< HEAD
-release_date: "December 5, 2016"
-=======
 release_date: "April 18, 2017"
->>>>>>> a764c47e
 show_resources: "true"
 other_releases: [
   ["development_version", "Current 2.13.x milestone", 2.13.0-M1, "April 18, 2017"],
